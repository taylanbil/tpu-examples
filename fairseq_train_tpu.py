"""Python script to run FAIRSEQ models on TPU

This file mimics pytorch/fairseq/train.py, but contains some changes that work
  well with TPUs. Example bash script:


```bash
export XRT_TPU_CONFIG="tpu_worker;0;$TPU_IP_ADDRESS:8470"
python fairseq_train_tpu.py \
  $path_data \
  --arch=transformer_vaswani_wmt_en_de_big \
  --max-sentences=$batch_size \
  --max-sentences-valid=$batch_size \
  --max-source-positions=128 \
  --max-target-positions=128 \
  --required-batch-size-multiple=$batch_size \
  --max-tokens=4096 \
  --no-save \
  --attention-dropout=0.1 \
  --no-progress-bar \
  --criterion=label_smoothed_cross_entropy \
  --log-interval=100 \
  --source-lang=en \
  --lr-scheduler=inverse_sqrt \
  --min-lr 1e-09 \
  --skip-invalid-size-inputs-valid-test \
  --target-lang=de \
  --label-smoothing=0.1 \
  --update-freq=1 \
  --optimizer adam \
  --warmup-init-lr 1e-07 \
  --lr 0.0005 \
  --warmup-updates 4000 \
  --share-all-embeddings \
  --dropout 0.3 \
  --weight-decay 0.0 \
  --valid-subset=valid \
  --max-epoch=5 \
    --num_cores=8 \
    --metrics_debug \
    --pad_to_length=128 \
    --log_steps=100
```

Here, TPU specific flags are
    --num_cores
    --metrics_debug
    --pad_to_length
    --log_steps

"""

import argparse
import sys
import os
import math
import collections
from datetime import datetime
from utils import initialize_path

initialize_path('fairseq')

import torch

import torch_xla
import torch_xla_py.data_parallel as dp
import torch_xla_py.utils as xu
import torch_xla_py.xla_model as xm

from fairseq.data import data_utils
# Overwriting collate_tokens to guarantee constant size input tensors
# This is reducing the number of graph recompiles
collate_tokens_gpu = data_utils.collate_tokens
import train as fairseq_train


def collate_tokens_tpu(values,
                       pad_idx,
                       eos_idx=None,
                       left_pad=False,
                       move_eos_to_beginning=False):
  # Copied over from fairseq.data_utils, and modified so that num_columns
  # in the output tensor is not too variable.

  # correcting columns
  global PAD_TO_LENGTH
  size = max(v.size(0) for v in values)
  if size > PAD_TO_LENGTH:
    xu.eprint(
        'I had to change PAD_TO_LENGTH from {} to {}, this is going to trigger graph recompiles'
        .format(PAD_TO_LENGTH, size))
    PAD_TO_LENGTH = size
  size = PAD_TO_LENGTH
  # done correcting
  res = values[0].new(len(values), size).fill_(pad_idx)

  def copy_tensor(src, dst):
    assert dst.numel() == src.numel()
    if move_eos_to_beginning:
      assert src[-1] == eos_idx
      dst[0] = eos_idx
      dst[1:] = src[:-1]
    else:
      dst.copy_(src)

  for i, v in enumerate(values):
    copy_tensor(v, res[i][size - len(v):] if left_pad else res[i][:len(v)])
  return res


data_utils.collate_tokens = collate_tokens_tpu

from fairseq import options, tasks, checkpoint_utils, progress_bar, utils
from fairseq.trainer import Trainer
from fairseq.data import iterators
from fairseq.meters import StopwatchMeter, AverageMeter


def parse_args():
  # We need to control certain flags here.
  # e.g. parallelization needs to be suppressed and deferred to torch_xla flags
  # e.g. input tensor shapes need to be controlled via
  #   max_sentences, required_batch_size_multiple
  parser = options.get_training_parser()
  parser.add_argument('--num_cores', type=int, default=8)
  parser.add_argument('--pad_to_length', type=int, default=64)
  parser.add_argument('--log_steps', type=int, default=20)
  parser.add_argument('--use_gpu', action='store_true')
  parser.add_argument('--metrics_debug', action='store_true')
  FLAGS = options.parse_args_and_arch(parser)
  if not FLAGS.use_gpu:
    if FLAGS.update_freq != [1]:
      FLAGS.update_freq = [1]
      xu.eprint(('overriding update_freq. It is now globally 1.'
                 ' Gradient update delaying is achieved through'
                 ' `num_cores` in TPU setting.'))
    if FLAGS.fp16:
      xu.eprint(
          'suppressing "fp16" as this is controlled by env var XLA_USE_BF16')
      FLAGS.fp16 = False
    if FLAGS.clip_norm == 0.0:
      xu.eprint(
          'clip_norm needs to be nonzero for good TPU performance, setting it to 25'
      )
      FLAGS.clip_norm = 25.0
    if FLAGS.distributed_world_size > 1:
      xu.eprint('suppressing "distributed_world_size"')
      FLAGS.distributed_world_size = 1
    if FLAGS.distributed_init_method is not None:
      xu.eprint('suppressing "distributed_init_method"')
      FLAGS.distributed_init_method = None
    if FLAGS.max_sentences != FLAGS.required_batch_size_multiple:
      batch_size = max(
          filter(lambda r: r is not None,
                 [FLAGS.max_sentences, FLAGS.required_batch_size_multiple]))
      xu.eprint(
          '"max_sentences" and "required_batch_size_multiple" must be equal'
          ' to have good performance on TPUs. Using {}'.format(batch_size))
      FLAGS.max_sentences = batch_size
      FLAGS.required_batch_size_multiple = batch_size
    if FLAGS.max_sentences_valid is not None and FLAGS.max_sentences_valid != FLAGS.max_sentences:
      FLAGS.max_sentences_valid = FLAGS.max_sentences
      xu.eprint('"max_sentences_valid" and "max_sentences" must be equal'
                ' to have good performance on TPUs. Using {}'.format(
                    FLAGS.max_sentences))
    if FLAGS.max_tokens is not None:
      xu.eprint('"max_tokens" needs to be None for better TPU performance')
      FLAGS.max_tokens = None
  return FLAGS


def prepare_task(args, devices):
  # Setup task, e.g., translation, language modeling, etc.
  task = tasks.setup_task(args)

  # Load valid dataset (we load training data below, based on the latest checkpoint)
  for valid_sub_split in args.valid_subset.split(','):
    task.load_dataset(valid_sub_split, combine=True, epoch=0)

  # Build models and criteria to print some metadata
  model_parallel = dp.DataParallel(
      lambda: task.build_model(args), device_ids=devices)
  model, criterion = task.build_model(args), task.build_criterion(args)
  print(model)
  print('| model {}, criterion {}'.format(args.arch,
                                          criterion.__class__.__name__))
  print('| num. model params: {} (num. trained: {})'.format(
      sum(p.numel() for p in model.parameters()),
      sum(p.numel() for p in model.parameters() if p.requires_grad),
  ))
  del model, criterion

  # Build trainers
  trainers = {
      device: Trainer(args, task, model, task.build_criterion(args), xla=True, device=device)
      for device, model in zip(model_parallel.devices, model_parallel.models)
  }
  trainer = trainers[devices[0]]
  lr = trainer.get_lr()

  # TODO(taylanbil): for now, this next line is only creating the iterator.
  # validate its behavior with the case where a checkpoint actually exists.

  # Load the latest checkpoint if one is available and restore the
  # corresponding train iterator
  extra_state, epoch_itr = checkpoint_utils.load_checkpoint(args, trainer)
  valid_subsets = args.valid_subset.split(',')
  return task, trainers, model_parallel, epoch_itr, lr, valid_subsets


def now():
  return datetime.now()
  return datetime.now().strftime('%H:%M:%S')

def count_compiles():
  metricsreport = torch_xla._XLAC._xla_metrics_report().split('\n')
  for i, line in enumerate(metricsreport):
    if line.endswith('CompileTime'):
      return int(''.join([c for c in metricsreport[i + 1] if c.isdigit()]))


LAST_TIME = None


def main_tpu(args):

  def log_step(step_type, device, step, tracker=None, metrics_debug=False):
    #msg = '{}/ {}, device {}, step {}'.format(step_type, now(), device, step)
    global LAST_TIME
    tnow = now()
    te = None if LAST_TIME is None else tnow - LAST_TIME
    LAST_TIME = tnow
    msg = '{} {} {} {} step {}'.format(step_type, device, te, tnow, step)
    if tracker:
<<<<<<< HEAD
      msg += ', Rate={:.2f}'.format(tracker.rate())
    if metrics_debug:
      msg += ', Compiles={}, _local_scalar_dense={}'.format(
          count_compiles(),
          torch_xla._XLAC._xla_counter_value('aten::_local_scalar_dense'))
=======
      rates = tracker.rate(), tracker.global_rate()
      msg += ', Rate={:.2f}, Global Rate={:.2f}'.format(*rates)
>>>>>>> c0cf1590
    return msg

  def train_loop_fn(model, loader, device, context):
    trainer = trainers[str(device)]
    stats = None
    tracker = xm.RateTracker()
    #i, samples = next(loader)
    #for i in range(200):
    for i, samples in loader:
<<<<<<< HEAD
      #if not (i % args.log_steps):
      print('')
      print(
=======
      if i and not (i % args.log_steps):
        print(
>>>>>>> c0cf1590
            log_step(
                'STEP BEGIN: trainer.train_step begin',
                device,
                i,
                tracker=tracker,
                metrics_debug=args.metrics_debug))
      _log_output = trainer.train_step(samples)
      print(
            log_step(
                'trainer.train_step done, xm.opt step begin',
                device,
                i,
                tracker=tracker,
                metrics_debug=args.metrics_debug))
      xm.optimizer_step(trainer.optimizer)
      print(
            log_step(
                'xm.opt step done',
                device,
                i,
                tracker=tracker,
                metrics_debug=args.metrics_debug))
      tracker.add(len(samples) * args.max_sentences)  # n_batches * batch_size
      print(
            log_step(
                'STEP DONE',
                device,
                i,
                tracker=tracker,
                metrics_debug=args.metrics_debug))
    stats = fairseq_train.get_training_stats(trainer)
    return tracker, stats

  def valid_loop_fn(model, loader, device, context):
    trainer = trainers[str(device)]
    # reset validation loss meters
    for k in ['valid_loss', 'valid_nll_loss']:
      meter = trainer.get_meter(k)
      if meter is not None:
        meter.reset()
    extra_meters = collections.defaultdict(lambda: AverageMeter())
    for i, sample in loader:
      if not (i % args.log_steps):
        print(
            log_step(
                'validation',
                device,
                i,
                tracker=None,
                metrics_debug=args.metrics_debug))
      log_output = trainer.valid_step(sample)
      for k, v in log_output.items():
        if k in ['loss', 'nll_loss', 'ntokens', 'nsentences', 'sample_size']:
          continue
        extra_meters[k].update(v)
    stats = fairseq_train.get_valid_stats(trainer)
    for k, meter in extra_meters.items():
      stats[k] = meter.avg
    return stats

  def validate_subset(args, trainers, task, epoch_itr, subset):
    print('Validating the subset "{}"'.format(subset))
    # Initialize data iterator
    itr = task.get_batch_iterator(
        dataset=task.dataset(subset),
        max_tokens=args.max_tokens,
        max_sentences=args.max_sentences_valid,
        max_positions=utils.resolve_max_positions(
            task.max_positions(),
            list(trainers.values())[0].get_model().max_positions(),
        ),
        ignore_invalid_inputs=args.skip_invalid_size_inputs_valid_test,
        required_batch_size_multiple=args.required_batch_size_multiple,
        seed=args.seed,
        num_workers=args.num_workers).next_epoch_itr(shuffle=False)
    progress = progress_bar.build_progress_bar(
        args,
        itr,
        epoch_itr.epoch,
        prefix='valid on \'{}\' subset'.format(subset),
        no_progress_bar='simple')
    stats_per_device = model_parallel(valid_loop_fn, progress)
    valid_losses = [stats['loss'].avg for stats in stats_per_device]
    print('validation stats on subset "{}" - {}'.format(subset, now()))
    for stats in stats_per_device:
      progress.print(stats, tag=subset, step=trainer.get_num_updates())
    return valid_losses

  def validate(args, trainers, task, epoch_itr, subsets):
    valid_losses = {
        subset: validate_subset(args, trainers, task, epoch_itr, subset)
        for subset in subsets
    }
    return valid_losses

  def initialize_loader_for_epoch(args, epoch_itr):
    if epoch_itr.epoch <= len(args.update_freq):
      update_freq = args.update_freq[epoch_itr.epoch - 1]
    else:
      update_freq = args.update_freq[-1]

    # Initialize data iterator
    itr = epoch_itr.next_epoch_itr(
        fix_batches_to_gpus=False, shuffle=(epoch_itr.epoch >= args.curriculum))
    itr = iterators.GroupedIterator(itr, update_freq)
    progress = progress_bar.build_progress_bar(
        args, itr, epoch_itr.epoch, no_progress_bar='simple')
    return progress

  def keep_training(lr, epoch_itr, trainers):
    # Train until the learning rate gets too small
    max_epoch = args.max_epoch or math.inf
    max_update = args.max_update or math.inf
    lr = min(trainer.get_lr() for trainer in trainers.values())
    n_updates = max(trainer.get_num_updates() for trainer in trainers.values())
    return ((lr > FLAGS.min_lr) and (epoch_itr.epoch < max_epoch) and
            (n_updates < max_update))

  xu.eprint('Args')
  for key, val in args.__dict__.items():
    xu.eprint('\t{} {}'.format(key, val))
  xu.eprint('---------')

  devices = xm.get_xla_supported_devices(max_devices=args.num_cores)
  task, trainers, model_parallel, epoch_itr, lr, valid_subsets = prepare_task(
      args, devices)

  train_meter = StopwatchMeter()
  train_meter.start()
  while keep_training(lr, epoch_itr, trainers):
    # TRAINING
    print('Epoch {} begin {}'.format(epoch_itr.epoch + 1, now()))
    progress = initialize_loader_for_epoch(args, epoch_itr)
    out = model_parallel(train_loop_fn, progress)
    trackers, stats_ = zip(*out)
    print('Epoch {} Training stats:'.format(epoch_itr.epoch))
    for device, trainer in trainers.items():
      stats = fairseq_train.get_training_stats(trainer)
      print('device {}'.format(device))
      progress.print(stats, tag=device)
    print('Epoch {} Tracker Rates:'.format(epoch_itr.epoch))
    for tracker in trackers:
      rates = tracker.rate(), tracker.global_rate()
      print('\tRate={:.2f}, Global Rate={:.2f}'.format(*rates))
    print('Epoch {} end {}'.format(epoch_itr.epoch, now()))
    if args.metrics_debug:
      print(torch_xla._XLAC._xla_metrics_report())

    # VALIDATION
    if not args.disable_validation and epoch_itr.epoch % args.validate_interval == 0:
      valid_losses = validate(args, trainers, task, epoch_itr, valid_subsets)

      # only use average first validation loss from the first device
      # to update the learning rate
      vloss = valid_losses[valid_subsets[0]][0]
      print('old learning rate: {}'.format(lr))
      lr = trainers[devices[0]].lr_step(epoch_itr.epoch, vloss)
      print('new learning rate: {}'.format(lr))

      # save checkpoint
      if epoch_itr.epoch % args.save_interval == 0:
        checkpoint_utils.save_checkpoint(args, trainer, epoch_itr, vloss)

    if args.metrics_debug:
      print(torch_xla._XLAC._xla_metrics_report())

  train_meter.stop()
  print('| done training in {:.1f} seconds'.format(train_meter.sum))


if __name__ == '__main__':
  # override certain args so that we use XLA parallelism instead of torch.
  FLAGS = parse_args()
  if FLAGS.use_gpu:
    data_utils.collate_tokens = collate_tokens_gpu
    fairseq_train.cli_main()
  else:
    PAD_TO_LENGTH = FLAGS.pad_to_length
    main_tpu(FLAGS)<|MERGE_RESOLUTION|>--- conflicted
+++ resolved
@@ -232,33 +232,22 @@
     LAST_TIME = tnow
     msg = '{} {} {} {} step {}'.format(step_type, device, te, tnow, step)
     if tracker:
-<<<<<<< HEAD
-      msg += ', Rate={:.2f}'.format(tracker.rate())
+      rates = tracker.rate(), tracker.global_rate()
+      msg += ', Rate={:.2f}, Global Rate={:.2f}'.format(*rates)
     if metrics_debug:
       msg += ', Compiles={}, _local_scalar_dense={}'.format(
           count_compiles(),
           torch_xla._XLAC._xla_counter_value('aten::_local_scalar_dense'))
-=======
-      rates = tracker.rate(), tracker.global_rate()
-      msg += ', Rate={:.2f}, Global Rate={:.2f}'.format(*rates)
->>>>>>> c0cf1590
     return msg
 
   def train_loop_fn(model, loader, device, context):
     trainer = trainers[str(device)]
     stats = None
     tracker = xm.RateTracker()
-    #i, samples = next(loader)
-    #for i in range(200):
     for i, samples in loader:
-<<<<<<< HEAD
-      #if not (i % args.log_steps):
       print('')
+      #if i and not (i % args.log_steps):
       print(
-=======
-      if i and not (i % args.log_steps):
-        print(
->>>>>>> c0cf1590
             log_step(
                 'STEP BEGIN: trainer.train_step begin',
                 device,
